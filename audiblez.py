--- conflicted
+++ resolved
@@ -20,13 +20,8 @@
 from ebooklib import epub
 from pydub import AudioSegment
 from pick import pick
-<<<<<<< HEAD
 
 config.MAX_PHONEME_LENGTH = 128
-
-def main(kokoro, file_path, lang, voice, pick_manually):
-=======
-import onnxruntime as ort
 
 
 def main(kokoro, file_path, lang, voice, pick_manually, speed, providers):
@@ -40,8 +35,6 @@
             sys.exit(1)
         kokoro.sess.set_providers(providers)
         print(f"Using ONNX providers: {', '.join(providers)}")
-    
->>>>>>> 408b8cda
     filename = Path(file_path).name
     with warnings.catch_warnings():
         book = epub.read_epub(file_path)
@@ -99,12 +92,8 @@
         print('Progress:', f'{progress}%')
         i += 1
     if has_ffmpeg:
-<<<<<<< HEAD
         create_index_file(title, creator, chapter_mp3_files, durations)
-        create_m4b(chapter_mp3_files, filename)
-=======
         create_m4b(chapter_mp3_files, filename, title, creator)
->>>>>>> 408b8cda
 
 
 def extract_texts(chapters):
@@ -172,11 +161,7 @@
     return f.format(fmt, **values)
 
 
-<<<<<<< HEAD
-def create_m4b(chapter_files, filename):
-=======
 def create_m4b(chapter_files, filename, title, author):
->>>>>>> 408b8cda
     tmp_filename = filename.replace('.epub', '.tmp.m4a')
     if not Path(tmp_filename).exists():
         combined_audio = AudioSegment.empty()
@@ -187,16 +172,18 @@
         combined_audio.export(tmp_filename, format="mp4", codec="aac", bitrate="64k")
     final_filename = filename.replace('.epub', '.m4b')
     print('Creating M4B file...')
-<<<<<<< HEAD
-    proc = subprocess.run(['ffmpeg', '-i', f'{tmp_filename}', '-i', 'chapters.txt', '-map', '0', '-map_metadata', '1', '-c', 'copy', '-f', 'mp4', f'{final_filename}'])
-=======
     proc = subprocess.run([
-        'ffmpeg', '-i', f'{tmp_filename}', '-c', 'copy', '-f', 'mp4',
+        'ffmpeg', 
+        '-i', f'{tmp_filename}', 
+        '-i', 'chapters.txt', 
+        '-map', '0', 
+        '-map_metadata', '1', 
+        '-c', 'copy', 
+        '-f', 'mp4',
         '-metadata', f'title={title}',
         '-metadata', f'author={author}',
         f'{final_filename}'
     ])
->>>>>>> 408b8cda
     Path(tmp_filename).unlink()
     if proc.returncode == 0:
         print(f'{final_filename} created. Enjoy your audiobook.')
@@ -245,12 +232,7 @@
     parser.add_argument('epub_file_path', help='Path to the epub file')
     parser.add_argument('-l', '--lang', default='en-gb', help='Language code: en-gb, en-us, fr-fr, ja, ko, cmn')
     parser.add_argument('-v', '--voice', default=default_voice, help=f'Choose narrating voice: {voices_str}')
-<<<<<<< HEAD
-    parser.add_argument('-c', '--cuda', default=False, help='Use cuda acceleration. Requires onnxruntime-gpu nvidia-cudnn-cu12. Set LD_LIBRARY_PATH=$venv/lib/python3.12/site-packages/nvidia/cudnn/lib/', action='store_true')
-    parser.add_argument('-p', '--pick', default=False, help='Manually select which chapters to read in the audiobook',
-=======
     parser.add_argument('-p', '--pick', default=False, help=f'Interactively select which chapters to read in the audiobook',
->>>>>>> 408b8cda
                         action='store_true')
     parser.add_argument('-s', '--speed', default=1.0, help=f'Set speed from 0.5 to 2.0', type=float)
     parser.add_argument('--providers', nargs='+', metavar='PROVIDER', help=f"Specify ONNX providers. {providers_help}")
@@ -259,15 +241,7 @@
         parser.print_help(sys.stderr)
         sys.exit(1)
     args = parser.parse_args()
-<<<<<<< HEAD
-    if args.cuda:
-        from onnxruntime import InferenceSession
-        session = InferenceSession(MODEL_NAME, providers=[CUDA_PROVIDER])
-        kokoro = Kokoro.from_session(session, VOICES) 
-    main(kokoro, args.epub_file_path, args.lang, args.voice, args.pick)
-=======
     main(kokoro, args.epub_file_path, args.lang, args.voice, args.pick, args.speed, args.providers)
->>>>>>> 408b8cda
 
 
 if __name__ == '__main__':
