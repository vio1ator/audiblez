#!/usr/bin/env python3
# audiblez - A program to convert e-books into audiobooks using
# Kokoro-82M model for high-quality text-to-speech synthesis.
# by Claudio Santini 2025 - https://claudio.uk
import torch
import spacy
import ebooklib
import soundfile
import numpy as np
import argparse
import sys
import time
import shutil
import subprocess
import re
from tabulate import tabulate
from pathlib import Path
from string import Formatter
from yaspin import yaspin
from bs4 import BeautifulSoup
from kokoro import KPipeline
from ebooklib import epub
from pydub import AudioSegment
from pick import pick
from tempfile import NamedTemporaryFile

from voices import voices, available_voices_str

sample_rate = 24000


def main(file_path, voice, pick_manually, speed, max_chapters=None):
    filename = Path(file_path).name
    book = epub.read_epub(file_path)
    meta_title = book.get_metadata('DC', 'title')
    title = meta_title[0][0] if meta_title else ''
    meta_creator = book.get_metadata('DC', 'creator')
    creator = meta_creator[0][0] if meta_creator else ''

    cover_maybe = find_cover(book)
    cover_image = cover_maybe.get_content() if cover_maybe else b""
    if cover_maybe:
        print(f'Found cover image {cover_maybe.file_name} in {cover_maybe.media_type} format')

    intro = f'{title} – {creator}.\n\n'
    print(intro)

    document_chapters = find_document_chapters_and_extract_texts(book)
    if pick_manually is True:
        chapters = pick_chapters(document_chapters)
    else:
        chapters = find_good_chapters(document_chapters)
    print_selected_chapters(document_chapters, chapters)
    texts = [c.extracted_text for c in chapters]

    has_ffmpeg = shutil.which('ffmpeg') is not None
    if not has_ffmpeg:
        print('\033[91m' + 'ffmpeg not found. Please install ffmpeg to create mp3 and m4b audiobook files.' + '\033[0m')

    total_chars, processed_chars = sum(map(len, texts)), 0
    print('Started at:', time.strftime('%H:%M:%S'))
    print(f'Total characters: {total_chars:,}')
    print('Total words:', len(' '.join(texts).split()))
    chars_per_sec = 500 if torch.cuda.is_available() else 50
    print(f'Estimated time remaining (assuming {chars_per_sec} chars/sec): {strfdelta((total_chars - processed_chars) / chars_per_sec)}')

    chapter_wav_files = []
    for i, text in enumerate(texts, start=1):
        if max_chapters and i > max_chapters: break
        chapter_filename = filename.replace('.epub', f'_chapter_{i}.wav')
        chapter_wav_files.append(chapter_filename)
        if Path(chapter_filename).exists():
            print(f'File for chapter {i} already exists. Skipping')
            continue
        if len(text.strip()) < 10:
            print(f'Skipping empty chapter {i}')
            chapter_wav_files.remove(chapter_filename)
            continue
        if i == 1:
            text = intro + '.\n\n' + text
        start_time = time.time()
        pipeline = KPipeline(lang_code=voice[0])  # a for american or b for british etc.

        with yaspin(text=f'Reading chapter {i} ({len(text):,} characters)...', color="yellow") as spinner:
            audio_segments = gen_audio_segments(pipeline, text, voice, speed)
            if audio_segments:
                final_audio = np.concatenate(audio_segments)
                soundfile.write(chapter_filename, final_audio, sample_rate)
                end_time = time.time()
                delta_seconds = end_time - start_time
                chars_per_sec = len(text) / delta_seconds
                processed_chars += len(text)
                spinner.ok("✅")
                print(f'Estimated time remaining: {strfdelta((total_chars - processed_chars) / chars_per_sec)}')
                print('Chapter written to', chapter_filename)
                print(f'Chapter {i} read in {delta_seconds:.2f} seconds ({chars_per_sec:.0f} characters per second)')
                progress = processed_chars * 100 // total_chars
                print('Progress:', f'{progress}%\n')
            else:
                spinner.fail("❌")
                print(f'Warning: No audio generated for chapter {i}')
                chapter_wav_files.remove(chapter_filename)

    if has_ffmpeg:
<<<<<<< HEAD
        create_index_file(title, creator, chapter_wav_files)
        create_m4b(chapter_wav_files, filename, cover_image)


def print_selected_chapters(document_chapters, chapters):
    print(tabulate([
        [i, c.get_name(), len(c.extracted_text), '✅' if c in chapters else '', chapter_beginning_one_liner(c)]
        for i, c in enumerate(document_chapters, start=1)
    ], headers=['#', 'Chapter', 'Text Length', 'Selected', 'First words']))


def gen_audio_segments(pipeline, text, voice, speed):
    nlp = spacy.load('xx_ent_wiki_sm')
    nlp.add_pipe('sentencizer')
    audio_segments = []
    doc = nlp(text)
    sentences = list(doc.sents)
    for sent in sentences:
        for gs, ps, audio in pipeline(sent.text, voice=voice, speed=speed, split_pattern=r'\n\n\n'):
            audio_segments.append(audio)
    return audio_segments


def find_document_chapters_and_extract_texts(book):
    """Returns every chapter that is an ITEM_DOCUMENT and enriches each chapter with extracted_text."""
    document_chapters = []
    for chapter in book.get_items():
        if chapter.get_type() != ebooklib.ITEM_DOCUMENT:
            continue
=======
        create_index_file(title, creator, chapter_mp3_files, durations)
        create_m4b(chapter_mp3_files, filename, title, creator, cover_image)

def find_cover(book):
    def is_image(item):
        return item is not None and item.media_type.startswith('image/')

    for item in book.get_items_of_type(ebooklib.ITEM_COVER):
        if is_image(item):
            return item

    # https://idpf.org/forum/topic-715
    for meta in book.get_metadata('OPF', 'cover'):
        if is_image(item := book.get_item_with_id(meta[1]['content'])):
            return item

    if is_image(item := book.get_item_with_id('cover')):
        return item

    for item in book.get_items_of_type(ebooklib.ITEM_IMAGE):
        if 'cover' in item.get_name().lower() and is_image(item):
            return item

    return None

def extract_texts(chapters):
    texts = []
    for chapter in chapters:
>>>>>>> 02be53ff
        xml = chapter.get_body_content()
        soup = BeautifulSoup(xml, features='lxml')
        chapter_text = ''
        html_content_tags = ['title', 'p', 'h1', 'h2', 'h3', 'h4', 'li']
        for child in soup.find_all(html_content_tags):
            inner_text = child.text.strip() if child.text else ""
            if inner_text:
                chapter_text += inner_text + '\n'
        chapter.extracted_text = chapter_text
        document_chapters.append(chapter)
    return document_chapters


def is_chapter(c):
    name = c.get_name().lower()
    has_min_len = len(c.extracted_text) > 100
    title_looks_like_chapter = bool(
        'chapter' in name.lower()
        or re.search(r'part_?\d{1,3}', name)
        or re.search(r'split_?\d{1,3}', name)
        or re.search(r'ch_?\d{1,3}', name)
        or re.search(r'chap_?\d{1,3}', name)
    )
    return has_min_len and title_looks_like_chapter


def chapter_beginning_one_liner(c, chars=20):
    s = c.extracted_text[:chars].strip().replace('\n', ' ').replace('\r', ' ')
    return s + '…' if len(s) > 0 else ''


def find_good_chapters(document_chapters):
    chapters = [c for c in document_chapters if c.get_type() == ebooklib.ITEM_DOCUMENT and is_chapter(c)]
    if len(chapters) == 0:
        print('Not easy to recognize the chapters, defaulting to all non-empty documents.')
        chapters = [c for c in document_chapters if c.get_type() == ebooklib.ITEM_DOCUMENT and len(c.extracted_text) > 10]
    return chapters


def pick_chapters(chapters):
    # Display the document name, the length and first 50 characters of the text
    chapters_by_names = {
        f'{c.get_name()}\t({len(c.extracted_text)} chars)\t[{chapter_beginning_one_liner(c, 50)}]': c
        for c in chapters}
    title = 'Select which chapters to read in the audiobook'
    ret = pick(list(chapters_by_names.keys()), title, multiselect=True, min_selection_count=1)
    selected_chapters_out_of_order = [chapters_by_names[r[0]] for r in ret]
    selected_chapters = [c for c in chapters if c in selected_chapters_out_of_order]
    return selected_chapters


def strfdelta(tdelta, fmt='{D:02}d {H:02}h {M:02}m {S:02}s'):
    remainder = int(tdelta)
    f = Formatter()
    desired_fields = [field_tuple[1] for field_tuple in f.parse(fmt)]
    possible_fields = ('W', 'D', 'H', 'M', 'S')
    constants = {'W': 604800, 'D': 86400, 'H': 3600, 'M': 60, 'S': 1}
    values = {}
    for field in possible_fields:
        if field in desired_fields and field in constants:
            values[field], remainder = divmod(remainder, constants[field])
    return f.format(fmt, **values)


def create_m4b(chapter_files, filename, cover_image):
    tmp_filename = filename.replace('.epub', '.tmp.mp4')
    if not Path(tmp_filename).exists():
        combined_audio = AudioSegment.empty()
        for wav_file in chapter_files:
            audio = AudioSegment.from_wav(wav_file)
            combined_audio += audio
        print('Converting to Mp4...')
        combined_audio.export(tmp_filename, format="mp4", codec="aac", bitrate="64k")
    final_filename = filename.replace('.epub', '.m4b')
    print('Creating M4B file...')

    if cover_image:
        cover_image_file = NamedTemporaryFile("wb")
        cover_image_file.write(cover_image)
        cover_image_args = ["-i", cover_image_file.name, "-map", "0:a", "-map", "2:v"]
    else:
        cover_image_args = []

    proc = subprocess.run([
        'ffmpeg',
        '-i', f'{tmp_filename}',
        '-i', 'chapters.txt',
        *cover_image_args,
        '-map', '0',
        '-map_metadata', '1',
        '-c:a', 'copy',
        '-c:v', 'copy',
        '-disposition:v', 'attached_pic',
        '-c', 'copy',
        '-f', 'mp4',
        f'{final_filename}'
    ])
    Path(tmp_filename).unlink()
    if proc.returncode == 0:
        print(f'{final_filename} created. Enjoy your audiobook.')
        print('Feel free to delete the intermediary .wav chapter files, the .m4b is all you need.')


def probe_duration(file_name):
    args = ['ffprobe', '-i', file_name, '-show_entries', 'format=duration', '-v', 'quiet', '-of', 'default=noprint_wrappers=1:nokey=1']
    proc = subprocess.run(args, capture_output=True, text=True, check=True)
    return float(proc.stdout.strip())


def create_index_file(title, creator, chapter_mp3_files):
    with open("chapters.txt", "w") as f:
        f.write(f";FFMETADATA1\ntitle={title}\nartist={creator}\n\n")
        start = 0
        i = 0
        for c in chapter_mp3_files:
            duration = probe_duration(c)
            end = start + (int)(duration * 1000)
            f.write(f"[CHAPTER]\nTIMEBASE=1/1000\nSTART={start}\nEND={end}\ntitle=Chapter {i}\n\n")
            i += 1
            start = end


def cli_main():
    voices_str = ', '.join(voices)
    epilog = ('example:\n' +
              '  audiblez book.epub -l en-us -v af_sky\n\n' +
              'available voices:\n' +
              available_voices_str)
    default_voice = 'af_sky'
    parser = argparse.ArgumentParser(epilog=epilog, formatter_class=argparse.RawDescriptionHelpFormatter)
    parser.add_argument('epub_file_path', help='Path to the epub file')
    parser.add_argument('-v', '--voice', default=default_voice, help=f'Choose narrating voice: {voices_str}')
    parser.add_argument('-p', '--pick', default=False, help=f'Interactively select which chapters to read in the audiobook', action='store_true')
    parser.add_argument('-s', '--speed', default=1.0, help=f'Set speed from 0.5 to 2.0', type=float)
    parser.add_argument('-c', '--cuda', default=False, help=f'Use GPU via Cuda in Torch if available', action='store_true')

    if len(sys.argv) == 1:
        parser.print_help(sys.stderr)
        sys.exit(1)
    args = parser.parse_args()

    if args.cuda:
        if torch.cuda.is_available():
            print('CUDA GPU available')
            torch.set_default_device('cuda')
        else:
            print('CUDA GPU not available. Defaulting to CPU')

    main(args.epub_file_path, args.voice, args.pick, args.speed)


if __name__ == '__main__':
    cli_main()<|MERGE_RESOLUTION|>--- conflicted
+++ resolved
@@ -102,10 +102,30 @@
                 chapter_wav_files.remove(chapter_filename)
 
     if has_ffmpeg:
-<<<<<<< HEAD
         create_index_file(title, creator, chapter_wav_files)
         create_m4b(chapter_wav_files, filename, cover_image)
 
+def find_cover(book):
+    def is_image(item):
+        return item is not None and item.media_type.startswith('image/')
+
+    for item in book.get_items_of_type(ebooklib.ITEM_COVER):
+        if is_image(item):
+            return item
+
+    # https://idpf.org/forum/topic-715
+    for meta in book.get_metadata('OPF', 'cover'):
+        if is_image(item := book.get_item_with_id(meta[1]['content'])):
+            return item
+
+    if is_image(item := book.get_item_with_id('cover')):
+        return item
+
+    for item in book.get_items_of_type(ebooklib.ITEM_IMAGE):
+        if 'cover' in item.get_name().lower() and is_image(item):
+            return item
+
+    return None
 
 def print_selected_chapters(document_chapters, chapters):
     print(tabulate([
@@ -132,36 +152,6 @@
     for chapter in book.get_items():
         if chapter.get_type() != ebooklib.ITEM_DOCUMENT:
             continue
-=======
-        create_index_file(title, creator, chapter_mp3_files, durations)
-        create_m4b(chapter_mp3_files, filename, title, creator, cover_image)
-
-def find_cover(book):
-    def is_image(item):
-        return item is not None and item.media_type.startswith('image/')
-
-    for item in book.get_items_of_type(ebooklib.ITEM_COVER):
-        if is_image(item):
-            return item
-
-    # https://idpf.org/forum/topic-715
-    for meta in book.get_metadata('OPF', 'cover'):
-        if is_image(item := book.get_item_with_id(meta[1]['content'])):
-            return item
-
-    if is_image(item := book.get_item_with_id('cover')):
-        return item
-
-    for item in book.get_items_of_type(ebooklib.ITEM_IMAGE):
-        if 'cover' in item.get_name().lower() and is_image(item):
-            return item
-
-    return None
-
-def extract_texts(chapters):
-    texts = []
-    for chapter in chapters:
->>>>>>> 02be53ff
         xml = chapter.get_body_content()
         soup = BeautifulSoup(xml, features='lxml')
         chapter_text = ''
